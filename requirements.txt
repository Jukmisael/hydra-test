--- conflicted
+++ resolved
@@ -1,8 +1,5 @@
 libtorrent
-<<<<<<< HEAD
-=======
 cx_Freeze
 cx_Logging; sys_platform == 'win32'
 lief; sys_platform == 'win32'
->>>>>>> 3449ac51
 pywin32; sys_platform == 'win32'